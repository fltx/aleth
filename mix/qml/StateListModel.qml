import QtQuick 2.2
import QtQuick.Controls.Styles 1.1
import QtQuick.Controls 1.1
import QtQuick.Dialogs 1.1
import QtQuick.Layouts 1.1
import org.ethereum.qml.QEther 1.0
import "js/QEtherHelper.js" as QEtherHelper

Item {

	property int defaultStateIndex: 0
	property alias model: stateListModel
	property var stateList: []

	function fromPlainStateItem(s) {
		return {
			title: s.title,
			balance: QEtherHelper.createEther(s.balance.value, s.balance.unit),
			transactions: s.transactions.map(fromPlainTransactionItem)
		};
	}

	function fromPlainTransactionItem(t) {
		var r = {
			functionId: t.functionId,
			url: t.url,
			value: QEtherHelper.createEther(t.value.value, t.value.unit),
			gas: QEtherHelper.createEther(t.gas.value, t.gas.unit),
			gasPrice: QEtherHelper.createEther(t.gasPrice.value, t.gasPrice.unit),
			executeConstructor: t.executeConstructor,
			stdContract: t.stdContract,
			parameters: {}
		};
		var qType = [];
		for (var key in t.parameters)
		{
			r.parameters[key] = t.parameters[key].value;
			var type = t.parameters[key].type;
			var varComponent;
			if (type.indexOf("int") !== -1)
				varComponent = Qt.createComponent("qrc:/qml/QIntType.qml");
			else if (type.indexOf("real") !== -1)
				varComponent = Qt.createComponent("qrc:/qml/QRealType.qml");
			else if (type.indexOf("string") !== -1 || type.indexOf("text") !== -1)
				varComponent = Qt.createComponent("qrc:/qml/QStringType.qml");
			else if (type.indexOf("hash") !== -1 || type.indexOf("address") !== -1)
				varComponent = Qt.createComponent("qrc:/qml/QHashType.qml");
			else if (type.indexOf("bool") !== -1)
				varComponent = Qt.createComponent("qrc:/qml/QBoolType.qml");

			var param = varComponent.createObject(stateListModel);
			var dec = Qt.createComponent("qrc:/qml/QVariableDeclaration.qml");
			param.setDeclaration(dec.createObject(stateListModel, { "type": type }));
			param.setValue(r.parameters[key]);
			qType.push(param);
		}
		r.qType = qType;
		return r;
	}

	function toPlainStateItem(s) {
		return {
			title: s.title,
			balance: { value: s.balance.value, unit: s.balance.unit },
			transactions: s.transactions.map(toPlainTransactionItem)
		};
	}

	function getParamType(param, params)
	{
		for (var k in params)
		{
			if (params[k].declaration.name === param)
				return params[k].declaration.type;
		}
		return '';
	}

	function toPlainTransactionItem(t) {
		var r = {
			functionId: t.functionId,
			url: t.url,
			value: { value: t.value.value, unit: t.value.unit },
			gas:  { value: t.gas.value, unit: t.gas.unit },
			gasPrice: { value: t.gasPrice.value, unit: t.gasPrice.unit },
			executeConstructor: t.executeConstructor,
			stdContract: t.stdContract,
			parameters: {}
		};
		for (var key in t.parameters)
		{
			var param = {
				name: key,
				value: t.parameters[key],
				type: getParamType(key, t.qType)
			}
			r.parameters[key] = param;
		}
		return r;
	}

	Connections {
		target: projectModel
		onProjectClosed: {
			stateListModel.clear();
			stateList = [];
		}
<<<<<<< HEAD
		onProjectLoading: {
			if (!projectData.states)
				projectData.states = [];
			if (projectData.defaultStateIndex !== undefined)
				defaultStateIndex = projectData.defaultStateIndex;
			else
				defaultStateIndex = -1;
			var items = projectData.states;
			for(var i = 0; i < items.length; i++) {
				var item = fromPlainStateItem(items[i]);
				stateListModel.append(item);
				stateList.push(item);
			}
		}
=======
		onProjectLoading: stateListModel.loadStatesFromProject(projectData);
>>>>>>> 11203141
		onProjectSaving: {
			projectData.states = []
			for(var i = 0; i < stateListModel.count; i++) {
				projectData.states.push(toPlainStateItem(stateList[i]));
			}
			projectData.defaultStateIndex = defaultStateIndex;
		}
		onNewProject: {
			var state = toPlainStateItem(stateListModel.createDefaultState());
			state.title = qsTr("Default");
			projectData.states = [ state ];
			projectData.defaultStateIndex = 0;
		}
	}

	StateDialog {
		id: stateDialog
		onAccepted: {
			var item = stateDialog.getItem();
			if (stateDialog.stateIndex < stateListModel.count) {
				if (stateDialog.isDefault)
					defaultStateIndex = stateIndex;
				stateList[stateDialog.stateIndex] = item;
				stateListModel.set(stateDialog.stateIndex, item);
			} else {
				if (stateDialog.isDefault)
					defaultStateIndex = 0;
				stateList.push(item);
				stateListModel.append(item);
			}
			if (stateDialog.isDefault)
				stateListModel.defaultStateChanged();
			stateListModel.save();
		}
	}

	ContractLibrary {
		id: contractLibrary;
	}

	ListModel {
		id: stateListModel

		signal defaultStateChanged;
		signal stateListModelReady;

		function defaultTransactionItem() {
			return {
				value: QEtherHelper.createEther("100", QEther.Wei),
				gas: QEtherHelper.createEther("125000", QEther.Wei),
				gasPrice: QEtherHelper.createEther("10000000000000", QEther.Wei),
				executeConstructor: false,
				stdContract: false
			};
		}

		function createDefaultState() {
			var ether = QEtherHelper.createEther("100000000000000000000000000", QEther.Wei);
			var item = {
				title: "",
				balance: ether,
				transactions: []
			};

			//add all stdc contracts
			for (var i = 0; i < contractLibrary.model.count; i++) {
				var contractTransaction = defaultTransactionItem();
				var contractItem = contractLibrary.model.get(i);
				contractTransaction.url = contractItem.url;
				contractTransaction.functionId = contractItem.name;
				contractTransaction.stdContract = true;
				item.transactions.push(contractTransaction);
			};

			//add constructor
			var ctorTr = defaultTransactionItem();
			ctorTr.executeConstructor = true;
			ctorTr.functionId = qsTr("Constructor");
			item.transactions.push(ctorTr);
			return item;
		}

		function addState() {
			var item = createDefaultState();
			stateDialog.open(stateListModel.count, item, false);
		}

		function editState(index) {
			stateDialog.open(index, stateList[index], defaultStateIndex === index);
		}

		function debugDefaultState() {
			if (defaultStateIndex >= 0)
				runState(defaultStateIndex);
		}

		function runState(index) {
			var item = stateList[index];
			clientModel.setupState(item);
		}

		function deleteState(index) {
			stateListModel.remove(index);
			stateList.splice(index, 1);
			if (index === defaultStateIndex)
			{
				defaultStateIndex = 0;
				defaultStateChanged();
			}
			save();
		}

		function save() {
			projectModel.saveProject();
		}

		function defaultStateName()
		{
			return stateList[defaultStateIndex].title;
		}

		function loadStatesFromProject(projectData)
		{
			if (!projectData.states)
				projectData.states = [];
			if (projectData.defaultStateIndex !== undefined)
				defaultStateIndex = projectData.defaultStateIndex;
			else
				defaultStateIndex = 0;
			var items = projectData.states;
			for(var i = 0; i < items.length; i++) {
				var item = fromPlainStateItem(items[i]);
				stateListModel.append(item);
				stateList.push(item);
			}
			stateListModelReady();
		}
	}
}<|MERGE_RESOLUTION|>--- conflicted
+++ resolved
@@ -105,24 +105,7 @@
 			stateListModel.clear();
 			stateList = [];
 		}
-<<<<<<< HEAD
-		onProjectLoading: {
-			if (!projectData.states)
-				projectData.states = [];
-			if (projectData.defaultStateIndex !== undefined)
-				defaultStateIndex = projectData.defaultStateIndex;
-			else
-				defaultStateIndex = -1;
-			var items = projectData.states;
-			for(var i = 0; i < items.length; i++) {
-				var item = fromPlainStateItem(items[i]);
-				stateListModel.append(item);
-				stateList.push(item);
-			}
-		}
-=======
 		onProjectLoading: stateListModel.loadStatesFromProject(projectData);
->>>>>>> 11203141
 		onProjectSaving: {
 			projectData.states = []
 			for(var i = 0; i < stateListModel.count; i++) {
