--- conflicted
+++ resolved
@@ -14,11 +14,7 @@
 	visible: false
 
 	property alias stateTitle: titleField.text
-<<<<<<< HEAD
-	property alias stateBalance: balanceField.text
-=======
 	property alias stateBalance: balanceField.value
->>>>>>> 2b1f716d
 	property int stateIndex
 	property var stateTransactions: []
 	signal accepted
