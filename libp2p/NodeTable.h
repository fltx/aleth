/*
 This file is part of cpp-ethereum.

 cpp-ethereum is free software: you can redistribute it and/or modify
 it under the terms of the GNU General Public License as published by
 the Free Software Foundation, either version 3 of the License, or
 (at your option) any later version.

 cpp-ethereum is distributed in the hope that it will be useful,
 but WITHOUT ANY WARRANTY; without even the implied warranty of
 MERCHANTABILITY or FITNESS FOR A PARTICULAR PURPOSE.  See the
 GNU General Public License for more details.

 You should have received a copy of the GNU General Public License
 along with cpp-ethereum.  If not, see <http://www.gnu.org/licenses/>.
 */
/** @file NodeTable.h
 * @author Alex Leverington <nessence@gmail.com>
 * @date 2014
 */

#pragma once

#include <algorithm>
#include <deque>

#include <boost/integer/static_log2.hpp>

#include <libp2p/UDP.h>
#include "Common.h"

namespace dev
{
namespace p2p
{

/**
 * NodeEntry
 * @brief Entry in Node Table
 */
struct NodeEntry: public Node
{
	NodeEntry(Node _src, Public _pubk, NodeIPEndpoint _gw);
	unsigned const distance;	///< Node's distance (xor of _src as integer).
	bool pending = true;		///< Node will be ignored until Pong is received
};

enum NodeTableEventType {
	NodeEntryAdded,
	NodeEntryDropped
};
class NodeTable;
class NodeTableEventHandler
{
	friend class NodeTable;
public:
	virtual void processEvent(NodeId const& _n, NodeTableEventType const& _e) = 0;

protected:
	/// Called by NodeTable on behalf of an implementation (Host) to process new events without blocking nodetable.
	void processEvents()
	{
		std::list<std::pair<NodeId, NodeTableEventType>> events;
		{
			Guard l(x_events);
			if (!m_nodeEventHandler.size())
				return;
			m_nodeEventHandler.unique();
			for (auto const& n: m_nodeEventHandler)
				events.push_back(std::make_pair(n,m_events[n]));
			m_nodeEventHandler.clear();
			m_events.clear();
		}
		for (auto const& e: events)
			processEvent(e.first, e.second);
	}

	/// Called by NodeTable to append event.
	virtual void appendEvent(NodeId _n, NodeTableEventType _e) { Guard l(x_events); m_nodeEventHandler.push_back(_n); m_events[_n] = _e; }

	Mutex x_events;
	std::list<NodeId> m_nodeEventHandler;
	std::unordered_map<NodeId, NodeTableEventType> m_events;
};

class NodeTable;
inline std::ostream& operator<<(std::ostream& _out, NodeTable const& _nodeTable);

/**
 * NodeTable using modified kademlia for node discovery and preference.
 * Node table requires an IO service, creates a socket for incoming
 * UDP messages and implements a kademlia-like protocol. Node requests and
 * responses are used to build a node table which can be queried to
 * obtain a list of potential nodes to connect to, and, passes events to
 * Host whenever a node is added or removed to/from the table.
 *
 * Thread-safety is ensured by modifying NodeEntry details via
 * shared_ptr replacement instead of mutating values.
 *
 * NodeTable accepts a port for UDP and will listen to the port on all available
 * interfaces.
 *
 * [Optimization]
 * @todo serialize evictions per-bucket
 * @todo store evictions in map, unit-test eviction logic
 * @todo store root node in table
 * @todo encapsulate discover into NetworkAlgorithm (task)
 * @todo expiration and sha3(id) 'to' for messages which are replies (prevents replay)
 * @todo cache Ping and FindSelf
 *
 * [Networking]
 * @todo eth/upnp/natpmp/stun/ice/etc for public-discovery
 * @todo firewall
 *
 * [Protocol]
 * @todo optimize knowledge at opposite edges; eg, s_bitsPerStep lookups. (Can be done via pointers to NodeBucket)
 * @todo ^ s_bitsPerStep = 8; // Denoted by b in [Kademlia]. Bits by which address space is divided.
 */
class NodeTable: UDPSocketEvents, public std::enable_shared_from_this<NodeTable>
{
	friend std::ostream& operator<<(std::ostream& _out, NodeTable const& _nodeTable);
	using NodeSocket = UDPSocket<NodeTable, 1280>;
	using TimePoint = std::chrono::steady_clock::time_point;	///< Steady time point.
	using NodeIdTimePoint = std::pair<NodeId, TimePoint>;
	using EvictionTimeout = std::pair<NodeIdTimePoint, NodeId>;	///< First NodeId (NodeIdTimePoint) may be evicted and replaced with second NodeId.
	
public:
	enum NodeRelation { Unknown = 0, Known };
	
	/// Constructor requiring host for I/O, credentials, and IP Address and port to listen on.
	NodeTable(ba::io_service& _io, KeyPair const& _alias, NodeIPEndpoint const& _endpoint);
	~NodeTable();

	/// Returns distance based on xor metric two node ids. Used by NodeEntry and NodeTable.
	static unsigned distance(NodeId const& _a, NodeId const& _b) { u256 d = sha3(_a) ^ sha3(_b); unsigned ret; for (ret = 0; d >>= 1; ++ret) {}; return ret; }

	/// Set event handler for NodeEntryAdded and NodeEntryDropped events.
	void setEventHandler(NodeTableEventHandler* _handler) { m_nodeEventHandler.reset(_handler); }

	/// Called by implementation which provided handler to process NodeEntryAdded/NodeEntryDropped events. Events are coalesced by type whereby old events are ignored.
	void processEvents();

	/// Add node. Node will be pinged and empty shared_ptr is returned if node has never been seen or NodeId is empty.
	std::shared_ptr<NodeEntry> addNode(Node const& _node, NodeRelation _relation = NodeRelation::Unknown);

	/// To be called when node table is empty. Runs node discovery with m_node.id as the target in order to populate node-table.
	void discover();

	/// Returns list of node ids active in node table.
	std::list<NodeId> nodes() const;

	/// Returns node count.
	unsigned count() const { return m_nodes.size(); }

	/// Returns snapshot of table.
	std::list<NodeEntry> snapshot() const;

	/// Returns true if node id is in node table.
	bool haveNode(NodeId const& _id) { Guard l(x_nodes); return m_nodes.count(_id) > 0; }

	/// Returns the Node to the corresponding node id or the empty Node if that id is not found.
	Node node(NodeId const& _id);

#if defined(BOOST_AUTO_TEST_SUITE) || defined(_MSC_VER) // MSVC includes access specifier in symbol name
protected:
#else
private:
#endif

	/// Constants for Kademlia, derived from address space.

	static unsigned const s_addressByteSize = h256::size;					///< Size of address type in bytes.
	static unsigned const s_bits = 8 * s_addressByteSize;					///< Denoted by n in [Kademlia].
	static unsigned const s_bins = s_bits - 1;								///< Size of m_state (excludes root, which is us).
	static unsigned const s_maxSteps = boost::static_log2<s_bits>::value;	///< Max iterations of discovery. (discover)

	/// Chosen constants

	static unsigned const s_bucketSize = 16;			///< Denoted by k in [Kademlia]. Number of nodes stored in each bucket.
	static unsigned const s_alpha = 3;				///< Denoted by \alpha in [Kademlia]. Number of concurrent FindNode requests.

	/// Intervals

	/* todo: replace boost::posix_time; change constants to upper camelcase */
	boost::posix_time::milliseconds const c_evictionCheckInterval = boost::posix_time::milliseconds(75);	///< Interval at which eviction timeouts are checked.
	std::chrono::milliseconds const c_reqTimeout = std::chrono::milliseconds(300);						///< How long to wait for requests (evict, find iterations).
	std::chrono::milliseconds const c_bucketRefresh = std::chrono::milliseconds(57600);							///< Refresh interval prevents bucket from becoming stale. [Kademlia]

	struct NodeBucket
	{
		unsigned distance;
		TimePoint modified;
		std::list<std::weak_ptr<NodeEntry>> nodes;
		void touch() { modified = std::chrono::steady_clock::now(); }
	};

	/// Used to ping endpoint.
	void ping(NodeIPEndpoint _to) const;

	/// Used ping known node. Used by node table when refreshing buckets and as part of eviction process (see evict).
	void ping(NodeEntry* _n) const;

	/// Returns center node entry which describes this node and used with dist() to calculate xor metric for node table nodes.
	NodeEntry center() const { return NodeEntry(m_node, m_node.publicKey(), m_node.endpoint); }

	/// Used by asynchronous operations to return NodeEntry which is active and managed by node table.
	std::shared_ptr<NodeEntry> nodeEntry(NodeId _id);

	/// Used to discovery nodes on network which are close to the given target.
	/// Sends s_alpha concurrent requests to nodes nearest to target, for nodes nearest to target, up to s_maxSteps rounds.
	void discover(NodeId _target, unsigned _round = 0, std::shared_ptr<std::set<std::shared_ptr<NodeEntry>>> _tried = std::shared_ptr<std::set<std::shared_ptr<NodeEntry>>>());

	/// Returns nodes from node table which are closest to target.
	std::vector<std::shared_ptr<NodeEntry>> nearestNodeEntries(NodeId _target);

	/// Asynchronously drops _leastSeen node if it doesn't reply and adds _new node, otherwise _new node is thrown away.
	void evict(std::shared_ptr<NodeEntry> _leastSeen, std::shared_ptr<NodeEntry> _new);

	/// Called whenever activity is received from a node in order to maintain node table.
	void noteActiveNode(Public const& _pubk, bi::udp::endpoint const& _endpoint);

	/// Used to drop node when timeout occurs or when evict() result is to keep previous node.
	void dropNode(std::shared_ptr<NodeEntry> _n);

	/// Returns references to bucket which corresponds to distance of node id.
	/// @warning Only use the return reference locked x_state mutex.
	// TODO p2p: Remove this method after removing offset-by-one functionality.
	NodeBucket& bucket_UNSAFE(NodeEntry const* _n);

	/// General Network Events

	/// Called by m_socket when packet is received.
	void onReceived(UDPSocketFace*, bi::udp::endpoint const& _from, bytesConstRef _packet);

	/// Called by m_socket when socket is disconnected.
	void onDisconnected(UDPSocketFace*) {}

	/// Tasks

	/// Called by evict() to ensure eviction check is scheduled to run and terminates when no evictions remain. Asynchronous.
	void doCheckEvictions(boost::system::error_code const& _ec);

	/// Purges and pings nodes for any buckets which haven't been touched for c_bucketRefresh seconds.
	void doRefreshBuckets(boost::system::error_code const& _ec);

	std::unique_ptr<NodeTableEventHandler> m_nodeEventHandler;		///< Event handler for node events.

	Node m_node;													///< This node.
	Secret m_secret;												///< This nodes secret key.

	mutable Mutex x_nodes;											///< LOCK x_state first if both locks are required. Mutable for thread-safe copy in nodes() const.
	std::unordered_map<NodeId, std::shared_ptr<NodeEntry>> m_nodes;	///< Nodes

	mutable Mutex x_state;											///< LOCK x_state first if both x_nodes and x_state locks are required.
	std::array<NodeBucket, s_bins> m_state;							///< State of p2p node network.

<<<<<<< HEAD
	Mutex x_evictions;												///< LOCK x_nodes first if both x_nodes and x_evictions locks are required.
	std::deque<EvictionTimeout> m_evictions;						///< Eviction timeouts.
=======
	Mutex x_evictions;										///< LOCK x_evictions first if both x_nodes and x_evictions locks are required.
	std::deque<EvictionTimeout> m_evictions;					///< Eviction timeouts.
>>>>>>> 2f5eb4e2
	
	Mutex x_pubkDiscoverPings;										///< LOCK x_nodes first if both x_nodes and x_pubkDiscoverPings locks are required.
	std::unordered_map<bi::address, TimePoint> m_pubkDiscoverPings;	///< List of pending pings where node entry wasn't created due to unkown pubk.

	Mutex x_findNodeTimeout;
	std::list<NodeIdTimePoint> m_findNodeTimeout;					///< Timeouts for pending Ping and FindNode requests.
	
	ba::io_service& m_io;											///< Used by bucket refresh timer.
	std::shared_ptr<NodeSocket> m_socket;							///< Shared pointer for our UDPSocket; ASIO requires shared_ptr.
	NodeSocket* m_socketPointer;									///< Set to m_socket.get(). Socket is created in constructor and disconnected in destructor to ensure access to pointer is safe.

	boost::asio::deadline_timer m_bucketRefreshTimer;				///< Timer which schedules and enacts bucket refresh.
	boost::asio::deadline_timer m_evictionCheckTimer;				///< Timer for handling node evictions.
};

inline std::ostream& operator<<(std::ostream& _out, NodeTable const& _nodeTable)
{
	_out << _nodeTable.center().address() << "\t" << "0\t" << _nodeTable.center().endpoint.address << ":" << _nodeTable.center().endpoint.udpPort << std::endl;
	auto s = _nodeTable.snapshot();
	for (auto n: s)
		_out << n.address() << "\t" << n.distance << "\t" << n.endpoint.address << ":" << n.endpoint.udpPort << std::endl;
	return _out;
}

struct InvalidRLP: public Exception {};

/**
 * Ping packet: Sent to check if node is alive.
 * PingNode is cached and regenerated after ts + t, where t is timeout.
 *
 * Ping is used to implement evict. When a new node is seen for
 * a given bucket which is full, the least-responsive node is pinged.
 * If the pinged node doesn't respond, then it is removed and the new
 * node is inserted.
 */
struct PingNode: RLPXDatagram<PingNode>
{
	/// Constructor used for sending PingNode.
	PingNode(NodeIPEndpoint _src, NodeIPEndpoint _dest): RLPXDatagram<PingNode>(_dest), source(_src), destination(_dest), ts(futureFromEpoch(std::chrono::seconds(60))) {}
	
	/// Constructor used to create empty PingNode for parsing inbound packets.
	PingNode(bi::udp::endpoint _ep): RLPXDatagram<PingNode>(_ep), source(UnspecifiedNodeIPEndpoint), destination(UnspecifiedNodeIPEndpoint) {}

	static const uint8_t type = 1;

	unsigned version = 0;
	NodeIPEndpoint source;
	NodeIPEndpoint destination;
	uint32_t ts = 0;

	void streamRLP(RLPStream& _s) const override;
	void interpretRLP(bytesConstRef _bytes) override;
};

/**
 * Pong packet: Sent in response to ping
 */
struct Pong: RLPXDatagram<Pong>
{
	Pong(bi::udp::endpoint const& _ep): RLPXDatagram<Pong>(_ep), destination(UnspecifiedNodeIPEndpoint) {}
	Pong(NodeIPEndpoint const& _dest): RLPXDatagram<Pong>((bi::udp::endpoint)_dest), destination(_dest), ts(futureFromEpoch(std::chrono::seconds(60))) {}

	static const uint8_t type = 2;

	NodeIPEndpoint destination;
	h256 echo;				///< MCD of PingNode
	uint32_t ts = 0;

	void streamRLP(RLPStream& _s) const;
	void interpretRLP(bytesConstRef _bytes);
};

/**
 * FindNode Packet: Request k-nodes, closest to the target.
 * FindNode is cached and regenerated after ts + t, where t is timeout.
 * FindNode implicitly results in finding neighbours of a given node.
 *
 * RLP Encoded Items: 2
 * Minimum Encoded Size: 21 bytes
 * Maximum Encoded Size: 30 bytes
 *
 * target: NodeId of node. The responding node will send back nodes closest to the target.
 *
 */
struct FindNode: RLPXDatagram<FindNode>
{
	FindNode(bi::udp::endpoint _ep): RLPXDatagram<FindNode>(_ep) {}
	FindNode(bi::udp::endpoint _ep, NodeId _target): RLPXDatagram<FindNode>(_ep), target(_target), ts(futureFromEpoch(std::chrono::seconds(60))) {}

	static const uint8_t type = 3;

	h512 target;
	uint32_t ts = 0;

	void streamRLP(RLPStream& _s) const { _s.appendList(2); _s << target << ts; }
	void interpretRLP(bytesConstRef _bytes) { RLP r(_bytes); target = r[0].toHash<h512>(); ts = r[1].toInt<uint32_t>(); }
};

/**
 * Node Packet: One or more node packets are sent in response to FindNode.
 */
struct Neighbours: RLPXDatagram<Neighbours>
{
	struct Neighbour
	{
		Neighbour(Node const& _node): endpoint(_node.endpoint), node(_node.id) {}
		Neighbour(RLP const& _r): endpoint(_r) { node = h512(_r[3].toBytes()); }
		NodeIPEndpoint endpoint;
		NodeId node;
		void streamRLP(RLPStream& _s) const { _s.appendList(4); endpoint.streamRLP(_s, NodeIPEndpoint::StreamInline); _s << node; }
	};

	Neighbours(bi::udp::endpoint _ep): RLPXDatagram<Neighbours>(_ep), ts(secondsSinceEpoch()) {}
	Neighbours(bi::udp::endpoint _to, std::vector<std::shared_ptr<NodeEntry>> const& _nearest, unsigned _offset = 0, unsigned _limit = 0): RLPXDatagram<Neighbours>(_to), ts(futureFromEpoch(std::chrono::seconds(60)))
	{
		auto limit = _limit ? std::min(_nearest.size(), (size_t)(_offset + _limit)) : _nearest.size();
		for (auto i = _offset; i < limit; i++)
			neighbours.push_back(Neighbour(*_nearest[i]));
	}

	static const uint8_t type = 4;
	std::vector<Neighbour> neighbours;
	uint32_t ts = 0;

	void streamRLP(RLPStream& _s) const { _s.appendList(2); _s.appendList(neighbours.size()); for (auto& n: neighbours) n.streamRLP(_s); _s << ts; }
	void interpretRLP(bytesConstRef _bytes) { RLP r(_bytes); for (auto n: r[0]) neighbours.push_back(Neighbour(n)); ts = r[1].toInt<uint32_t>(); }
};
	
namespace compat
{
	/**
	 * Pong packet [compatability]: Sent in response to ping
	 */
	struct Pong: RLPXDatagram<Pong>
	{
		Pong(bi::udp::endpoint const& _ep): RLPXDatagram<Pong>(_ep) {}
		Pong(NodeIPEndpoint const& _dest): RLPXDatagram<Pong>((bi::udp::endpoint)_dest), ts(futureFromEpoch(std::chrono::seconds(60))) {}
		static const uint8_t type = 2;
		h256 echo;
		uint32_t ts = 0;
		void streamRLP(RLPStream& _s) const {	_s.appendList(2); _s << echo << ts; }
		void interpretRLP(bytesConstRef _bytes);
	};
}

struct NodeTableWarn: public LogChannel { static const char* name(); static const int verbosity = 0; };
struct NodeTableNote: public LogChannel { static const char* name(); static const int verbosity = 1; };
struct NodeTableMessageSummary: public LogChannel { static const char* name(); static const int verbosity = 2; };
struct NodeTableMessageDetail: public LogChannel { static const char* name(); static const int verbosity = 5; };
struct NodeTableConnect: public LogChannel { static const char* name(); static const int verbosity = 10; };
struct NodeTableEvent: public LogChannel { static const char* name(); static const int verbosity = 10; };
struct NodeTableTimer: public LogChannel { static const char* name(); static const int verbosity = 10; };
struct NodeTableUpdate: public LogChannel { static const char* name(); static const int verbosity = 10; };
struct NodeTableTriviaSummary: public LogChannel { static const char* name(); static const int verbosity = 10; };
struct NodeTableTriviaDetail: public LogChannel { static const char* name(); static const int verbosity = 11; };
struct NodeTableAllDetail: public LogChannel { static const char* name(); static const int verbosity = 13; };
struct NodeTableEgress: public LogChannel { static const char* name(); static const int verbosity = 14; };
struct NodeTableIngress: public LogChannel { static const char* name(); static const int verbosity = 15; };

}
}<|MERGE_RESOLUTION|>--- conflicted
+++ resolved
@@ -254,13 +254,8 @@
 	mutable Mutex x_state;											///< LOCK x_state first if both x_nodes and x_state locks are required.
 	std::array<NodeBucket, s_bins> m_state;							///< State of p2p node network.
 
-<<<<<<< HEAD
 	Mutex x_evictions;												///< LOCK x_nodes first if both x_nodes and x_evictions locks are required.
 	std::deque<EvictionTimeout> m_evictions;						///< Eviction timeouts.
-=======
-	Mutex x_evictions;										///< LOCK x_evictions first if both x_nodes and x_evictions locks are required.
-	std::deque<EvictionTimeout> m_evictions;					///< Eviction timeouts.
->>>>>>> 2f5eb4e2
 	
 	Mutex x_pubkDiscoverPings;										///< LOCK x_nodes first if both x_nodes and x_pubkDiscoverPings locks are required.
 	std::unordered_map<bi::address, TimePoint> m_pubkDiscoverPings;	///< List of pending pings where node entry wasn't created due to unkown pubk.
