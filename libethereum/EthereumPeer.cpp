/*
	This file is part of cpp-ethereum.

	cpp-ethereum is free software: you can redistribute it and/or modify
	it under the terms of the GNU General Public License as published by
	the Free Software Foundation, either version 3 of the License, or
	(at your option) any later version.

	cpp-ethereum is distributed in the hope that it will be useful,
	but WITHOUT ANY WARRANTY; without even the implied warranty of
	MERCHANTABILITY or FITNESS FOR A PARTICULAR PURPOSE.  See the
	GNU General Public License for more details.

	You should have received a copy of the GNU General Public License
	along with cpp-ethereum.  If not, see <http://www.gnu.org/licenses/>.
*/
/** @file EthereumPeer.cpp
 * @author Gav Wood <i@gavwood.com>
 * @date 2014
 */

#include "EthereumPeer.h"

#include <chrono>
#include <libdevcore/Common.h>
#include <libethcore/Exceptions.h>
#include <libp2p/Session.h>
#include "BlockChain.h"
#include "EthereumHost.h"
#include "TransactionQueue.h"
#include "BlockQueue.h"
using namespace std;
using namespace dev;
using namespace dev::eth;
using namespace p2p;

EthereumPeer::EthereumPeer(Session* _s, HostCapabilityFace* _h, unsigned _i, CapDesc const& _cap):
	Capability(_s, _h, _i),
	m_sub(host()->downloadMan()),
	m_hashSub(host()->hashDownloadMan()),
	m_peerCapabilityVersion(_cap.second)
{
<<<<<<< HEAD
=======
	m_isRude = host()->isRude(session()->id(), session()->info().clientVersion);
	session()->addNote("manners", m_isRude ? "RUDE" : "nice");
	m_syncHashNumber = host()->chain().number() + 1;
>>>>>>> 4557b470
	requestStatus();
}

EthereumPeer::~EthereumPeer()
{
	clog(NetMessageSummary) << "Aborting Sync :-(";
	abortSync();
}

void EthereumPeer::abortSync()
{
<<<<<<< HEAD
	host()->onPeerAborting(this);
=======
	if (m_asking != Asking::Nothing)
		setRude();
	setIdle();
}

void EthereumPeer::setRude()
{
	m_isRude = true;
	host()->noteRude(session()->id(), session()->info().clientVersion);
	session()->addNote("manners", m_isRude ? "RUDE" : "nice");
>>>>>>> 4557b470
}

EthereumHost* EthereumPeer::host() const
{
	return static_cast<EthereumHost*>(Capability::hostCapability());
}

/*
 * Possible asking/syncing states for two peers:
 */

string toString(Asking _a)
{
	switch (_a)
	{
	case Asking::Blocks: return "Blocks";
	case Asking::Hashes: return "Hashes";
	case Asking::Nothing: return "Nothing";
	case Asking::State: return "State";
	}
	return "?";
}

void EthereumPeer::setIdle()
{
	m_sub.doneFetch();
	m_hashSub.doneFetch();
	setAsking(Asking::Nothing);
}

void EthereumPeer::requestStatus()
{
	assert(m_asking == Asking::Nothing);
	setAsking(Asking::State);
	RLPStream s;
	bool latest = m_peerCapabilityVersion == host()->protocolVersion();
	prep(s, StatusPacket, latest ? 6 : 5)
					<< (latest ? host()->protocolVersion() : EthereumHost::c_oldProtocolVersion)
					<< host()->networkId()
					<< host()->chain().details().totalDifficulty
					<< host()->chain().currentHash()
					<< host()->chain().genesisHash();
	if (latest)
		s << u256(host()->chain().number());
	sealAndSend(s);
}

void EthereumPeer::requestHashes()
{
	assert(m_asking == Asking::Nothing);
	m_syncHashNumber = m_hashSub.nextFetch(c_maxHashesAsk);
	m_syncHash = h256();
	setAsking(Asking::Hashes);
	RLPStream s;
	prep(s, GetBlockHashesByNumberPacket, 2) << m_syncHashNumber << c_maxHashesAsk;
	clog(NetMessageDetail) << "Requesting block hashes for numbers " << m_syncHashNumber << "-" << m_syncHashNumber + c_maxHashesAsk - 1;
	sealAndSend(s);
}

void EthereumPeer::requestHashes(h256 const& _lastHash)
{
	assert(m_asking == Asking::Nothing);
	setAsking(Asking::Hashes);
	RLPStream s;
	prep(s, GetBlockHashesPacket, 2) << _lastHash << c_maxHashesAsk;
	clog(NetMessageDetail) << "Requesting block hashes staring from " << _lastHash;
	m_syncHash = _lastHash;
	m_syncHashNumber = 0;
	sealAndSend(s);
}

void EthereumPeer::requestBlocks()
{
	setAsking(Asking::Blocks);
	auto blocks = m_sub.nextFetch(c_maxBlocksAsk);
	if (blocks.size())
	{
		RLPStream s;
		prep(s, GetBlocksPacket, blocks.size());
		for (auto const& i: blocks)
			s << i;
		sealAndSend(s);
	}
	else
		setIdle();
	return;
}

void EthereumPeer::setAsking(Asking _a)
{
	m_asking = _a;
	m_lastAsk = chrono::system_clock::now();

	session()->addNote("ask", _a == Asking::Nothing ? "nothing" : _a == Asking::State ? "state" : _a == Asking::Hashes ? "hashes" : _a == Asking::Blocks ? "blocks" : "?");
	session()->addNote("sync", string(isSyncing() ? "ongoing" : "holding") + (needsSyncing() ? " & needed" : ""));
}

void EthereumPeer::tick()
{
	if (chrono::system_clock::now() - m_lastAsk > chrono::seconds(10) && m_asking != Asking::Nothing)
		// timeout
		session()->disconnect(PingTimeout);
}

bool EthereumPeer::isSyncing() const
{
	return m_asking != Asking::Nothing;
}

bool EthereumPeer::interpret(unsigned _id, RLP const& _r)
{
	try
	{
	switch (_id)
	{
	case StatusPacket:
	{
		m_protocolVersion = _r[0].toInt<unsigned>();
		m_networkId = _r[1].toInt<u256>();
		m_totalDifficulty = _r[2].toInt<u256>();
		m_latestHash = _r[3].toHash<h256>();
		m_genesisHash = _r[4].toHash<h256>();
		if (m_peerCapabilityVersion == host()->protocolVersion())
		{
			m_protocolVersion = host()->protocolVersion();
			m_latestBlockNumber = _r[5].toInt<u256>();
		}

		clog(NetMessageSummary) << "Status:" << m_protocolVersion << "/" << m_networkId << "/" << m_genesisHash << "/" << m_latestBlockNumber << ", TD:" << m_totalDifficulty << "=" << m_latestHash;
		setAsking(Asking::Nothing);
		host()->onPeerStatus(this);
		break;
	}
	case TransactionsPacket:
	{
		host()->onPeerTransactions(this, _r);
		break;
	}
	case GetBlockHashesPacket:
	{
		h256 later = _r[0].toHash<h256>();
		unsigned limit = _r[1].toInt<unsigned>();
		clog(NetMessageSummary) << "GetBlockHashes (" << limit << "entries," << later << ")";
		unsigned c = min<unsigned>(host()->chain().number(later), limit);
		RLPStream s;
		prep(s, BlockHashesPacket, c);
		h256 p = host()->chain().details(later).parent;
		for (unsigned i = 0; i < c && p; ++i, p = host()->chain().details(p).parent)
			s << p;
		sealAndSend(s);
		addRating(0);
		break;
	}
	case GetBlockHashesByNumberPacket:
	{
		u256 number256 = _r[0].toInt<u256>();
		unsigned number = (unsigned) number256;
		unsigned limit = _r[1].toInt<unsigned>();
		clog(NetMessageSummary) << "GetBlockHashesByNumber (" << number << "-" << number + limit - 1 << ")";
		RLPStream s;
		if (number <= host()->chain().number())
		{
			unsigned c = min<unsigned>(host()->chain().number() - number + 1, limit);
			prep(s, BlockHashesPacket, c);
			for (unsigned n = number; n < number + c; n++)
			{
				h256 p = host()->chain().numberHash(n);
				s << p;
			}
		}
		else
			prep(s, BlockHashesPacket, 0);
		sealAndSend(s);
		addRating(0);
		break;
	}
	case BlockHashesPacket:
	{
		unsigned itemCount = _r.itemCount();
		clog(NetMessageSummary) << "BlockHashes (" << dec << itemCount << "entries)" << (itemCount ? "" : ": NoMoreHashes");

		if (m_asking != Asking::Hashes)
		{
			clog(NetWarn) << "Peer giving us hashes when we didn't ask for them.";
			break;
		}
		setAsking(Asking::Nothing);
		h256s hashes(itemCount);
		for (unsigned i = 0; i < itemCount; ++i)
			hashes[i] = _r[i].toHash<h256>();

		if (m_syncHashNumber > 0)
			m_syncHashNumber += itemCount;
		host()->onPeerHashes(this, hashes);
		break;
	}
	case GetBlocksPacket:
	{
		unsigned count = _r.itemCount();
		clog(NetMessageSummary) << "GetBlocks (" << dec << count << "entries)";

		if (!count)
		{
			clog(NetImpolite) << "Zero-entry GetBlocks: Not replying.";
			addRating(-10);
			break;
		}
		// return the requested blocks.
		bytes rlp;
		unsigned n = 0;
		for (unsigned i = 0; i < min(count, c_maxBlocks) && rlp.size() < c_maxPayload; ++i)
		{
			auto h = _r[i].toHash<h256>();
			if (host()->chain().isKnown(h))
			{
				rlp += host()->chain().block(_r[i].toHash<h256>());
				++n;
			}
		}
		if (count > 20 && n == 0)
			clog(NetWarn) << "all" << count << "unknown blocks requested; peer on different chain?";
		else
			clog(NetMessageSummary) << n << "blocks known and returned;" << (min(count, c_maxBlocks) - n) << "blocks unknown;" << (count > c_maxBlocks ? count - c_maxBlocks : 0) << "blocks ignored";

		addRating(0);
		RLPStream s;
		prep(s, BlocksPacket, n).appendRaw(rlp, n);
		sealAndSend(s);
		break;
	}
	case BlocksPacket:
	{
		if (m_asking != Asking::Blocks)
			clog(NetImpolite) << "Peer giving us blocks when we didn't ask for them.";
		else
		{
			setAsking(Asking::Nothing);
			host()->onPeerBlocks(this, _r);
		}
		break;
	}
	case NewBlockPacket:
	{
		host()->onPeerNewBlock(this, _r);
		break;
	}
	case NewBlockHashesPacket:
	{
		unsigned itemCount = _r.itemCount();
		clog(NetMessageSummary) << "BlockHashes (" << dec << itemCount << "entries)" << (itemCount ? "" : ": NoMoreHashes");

		h256s hashes(itemCount);
		for (unsigned i = 0; i < itemCount; ++i)
			hashes[i] = _r[i].toHash<h256>();

		host()->onPeerNewHashes(this, hashes);
		break;
	}
	default:
		return false;
	}
	}
	catch (Exception const& _e)
	{
		clog(NetWarn) << "Peer causing an Exception:" << _e.what() << _r;
	}
	catch (std::exception const& _e)
	{
		clog(NetWarn) << "Peer causing an exception:" << _e.what() << _r;
	}

	return true;
}<|MERGE_RESOLUTION|>--- conflicted
+++ resolved
@@ -40,12 +40,9 @@
 	m_hashSub(host()->hashDownloadMan()),
 	m_peerCapabilityVersion(_cap.second)
 {
-<<<<<<< HEAD
-=======
 	m_isRude = host()->isRude(session()->id(), session()->info().clientVersion);
 	session()->addNote("manners", m_isRude ? "RUDE" : "nice");
 	m_syncHashNumber = host()->chain().number() + 1;
->>>>>>> 4557b470
 	requestStatus();
 }
 
@@ -57,12 +54,7 @@
 
 void EthereumPeer::abortSync()
 {
-<<<<<<< HEAD
 	host()->onPeerAborting(this);
-=======
-	if (m_asking != Asking::Nothing)
-		setRude();
-	setIdle();
 }
 
 void EthereumPeer::setRude()
@@ -70,7 +62,6 @@
 	m_isRude = true;
 	host()->noteRude(session()->id(), session()->info().clientVersion);
 	session()->addNote("manners", m_isRude ? "RUDE" : "nice");
->>>>>>> 4557b470
 }
 
 EthereumHost* EthereumPeer::host() const
