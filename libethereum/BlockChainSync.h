/*
	This file is part of cpp-ethereum.

	cpp-ethereum is free software: you can redistribute it and/or modify
	it under the terms of the GNU General Public License as published by
	the Free Software Foundation, either version 3 of the License, or
	(at your option) any later version.

	cpp-ethereum is distributed in the hope that it will be useful,
	but WITHOUT ANY WARRANTY; without even the implied warranty of
	MERCHANTABILITY or FITNESS FOR A PARTICULAR PURPOSE.  See the
	GNU General Public License for more details.

	You should have received a copy of the GNU General Public License
	along with cpp-ethereum.  If not, see <http://www.gnu.org/licenses/>.
*/
/** @file BlockChainSync.h
 * @author Gav Wood <i@gavwood.com>
 * @date 2014
 */

#pragma once

#include <mutex>
#include <unordered_map>

#include <libdevcore/Guards.h>
#include <libethcore/Common.h>
#include <libp2p/Common.h>
#include "CommonNet.h"

namespace dev
{

class RLPStream;

namespace eth
{

class EthereumHost;
class BlockQueue;
class EthereumPeer;

/**
 * @brief Base BlockChain synchronization strategy class.
 * Syncs to peers and keeps up to date. Base class handles blocks downloading but does not contain any details on state transfer logic.
 */
class BlockChainSync: public HasInvariants
{
public:
	BlockChainSync(EthereumHost& _host);
	~BlockChainSync();
	void abortSync(); ///< Abort all sync activity

	/// @returns true is Sync is in progress
	bool isSyncing() const;

	/// Restart sync
	void restartSync();

	/// Called by peer to report status
	void onPeerStatus(std::shared_ptr<EthereumPeer> _peer);

	/// Called by peer once it has new block headers during sync
	void onPeerBlockHeaders(std::shared_ptr<EthereumPeer> _peer, RLP const& _r);

	/// Called by peer once it has new block bodies
	void onPeerBlockBodies(std::shared_ptr<EthereumPeer> _peer, RLP const& _r);

	/// Called by peer once it has new block bodies
	void onPeerNewBlock(std::shared_ptr<EthereumPeer> _peer, RLP const& _r);

<<<<<<< HEAD
	/// Called by peer once it has another sequential block of hashes during sync
	virtual void onPeerHeaders(std::shared_ptr<EthereumPeer> _peer, RLP const& _headers) = 0;
=======
	void onPeerNewHashes(std::shared_ptr<EthereumPeer> _peer, std::vector<std::pair<h256, u256>> const& _hashes);
>>>>>>> ee5ee3cd

	/// Called by peer when it is disconnecting
	void onPeerAborting();

	/// @returns Synchonization status
	SyncStatus status() const;

	static char const* stateName(SyncState _s) { return s_stateNames[static_cast<int>(_s)]; }

private:
	/// Resume downloading after witing state
	void continueSync();

	/// Called after all blocks have been donloaded
	void completeSync();

	/// Enter waiting state
	void pauseSync();

	EthereumHost& host() { return m_host; }
	EthereumHost const& host() const { return m_host; }

	void resetSync();
	void syncPeer(std::shared_ptr<EthereumPeer> _peer, bool _force);
	void requestBlocks(std::shared_ptr<EthereumPeer> _peer);
	void clearPeerDownload(std::shared_ptr<EthereumPeer> _peer);
	void clearPeerDownload();
	void collectBlocks();

private:
<<<<<<< HEAD
	EthereumHost& m_host;

protected:
	Handler<> m_bqRoomAvailable;			///< Triggered once block queue
	mutable RecursiveMutex x_sync;
	SyncState m_state = SyncState::Idle;	///< Current sync state
	unsigned m_estimatedHashes = 0;			///< Number of estimated hashes for the last peer over PV60. Used for status reporting only.
	h256Hash m_knownNewHashes; 				///< New hashes we know about use for logging only
	unsigned m_startingBlock = 0;           ///< Last block number for the start of sync
	unsigned m_highestBlock = 0;            ///< Highest block number seen

private:
	static char const* const s_stateNames[static_cast<int>(SyncState::Size)];
	bool invariants() const override = 0;
	void logNewBlock(h256 const& _h);
};


/**
 * @brief Syncrhonization over PV60. Selects a single peer and tries to downloading hashes from it. After hash download is complete
 * syncs to peers and keeps up to date
 */

/**
 * Transitions:
 *
 * Idle->Headers
 * 		Triggered when:
 * 			* A new peer appears that we can sync to
 * 			* Transtition to Idle, there are peers we can sync to
 * 		Effects:
 * 			* Set chain sync  (m_syncingTotalDifficulty, m_syncingLatestHash, m_syncer)
 * 			* Requests hashes from m_syncer
 *
 *  Headers->Idle
 * 		Triggered when:
 * 			* Received too many hashes
 * 			* Received 0 total hashes from m_syncer
 * 			* m_syncer aborts
 * 		Effects:
 * 			In case of too many hashes sync is reset
 *
 *  Headers->Blocks
 * 		Triggered when:
 * 			* Received known hash from m_syncer
 * 			* Received 0 hashes from m_syncer and m_syncingTotalBlocks not empty
 * 		Effects:
 * 			* Set up download manager, clear m_syncingTotalBlocks. Set all peers to help with downloading if they can
 *
 *  Blocks->Idle
 * 		Triggered when:
 * 			* m_syncer aborts
 * 			* m_syncer does not have required block
 * 			* All blocks downloaded
 * 			* Block qeueue is full with unknown blocks
 * 		Effects:
 * 			* Download manager is reset
 *
 *  Blocks->Waiting
 * 		Triggered when:
 * 			* Block queue is full with known blocks
 * 		Effects:
 * 			* Stop requesting blocks from peers
 *
 *  Waiting->Blocks
 * 		Triggered when:
 * 			* Block queue has space for new blocks
 * 		Effects:
 * 			* Continue requesting blocks from peers
 *
 *  Idle->NewBlocks
 * 		Triggered when:
 * 			* New block hashes arrive
 * 		Effects:
 * 			* Set up download manager, clear m_syncingTotalBlocks. Download blocks from a single peer. If downloaded blocks have unknown parents, set the peer to sync
 *
 *  NewBlocks->Idle
 * 		Triggered when:
 * 			* m_syncer aborts
 * 			* m_syncer does not have required block
 * 			* All new blocks downloaded
 * 			* Block qeueue is full with unknown blocks
 * 		Effects:
 * 			* Download manager is reset
 *
 */
class PV60Sync: public BlockChainSync
{
public:
	PV60Sync(EthereumHost& _host);

	/// @returns true is Sync is in progress
	bool isSyncing() const override { return !!m_syncer.lock(); }

	/// Called by peer once it has new hashes
	void onPeerNewHashes(std::shared_ptr<EthereumPeer> _peer, h256s const& _hashes) override;

	/// Called by peer once it has another sequential block of hashes during sync
	void onPeerHeaders(std::shared_ptr<EthereumPeer> _peer, RLP const& _headers) override;

	/// Called by peer when it is disconnecting
	void onPeerAborting() override;

	/// @returns Sync status
	SyncStatus status() const override;

protected:
	void onNewPeer(std::shared_ptr<EthereumPeer> _peer) override;
	void continueSync() override;
	void peerDoneBlocks(std::shared_ptr<EthereumPeer> _peer) override;
	void restartSync() override;
	void completeSync() override;
	void pauseSync() override;
	void resetSyncFor(std::shared_ptr<EthereumPeer> _peer, h256 const& _latestHash, u256 const& _td) override;

protected:
	/// Transition sync state in a particular direction. @param _peer Peer that is responsible for state tranfer
	void transition(std::shared_ptr<EthereumPeer> _peer, SyncState _s, bool _force = false, bool _needHelp = true);

	/// Reset peer syncing requirements state.
	void resetNeedsSyncing(std::shared_ptr<EthereumPeer> _peer) { setNeedsSyncing(_peer, h256(), 0); }

	/// Update peer syncing requirements state.
	void setNeedsSyncing(std::shared_ptr<EthereumPeer> _peer, h256 const& _latestHash, u256 const& _td);

	/// Do we presently need syncing with this peer?
	bool needsSyncing(std::shared_ptr<EthereumPeer> _peer) const;

	/// Check whether the session should bother grabbing blocks from a peer.
	bool shouldGrabBlocks(std::shared_ptr<EthereumPeer> _peer) const;

	/// Attempt to begin syncing with the peer; first check the peer has a more difficlult chain to download, then start asking for hashes, then move to blocks
	void attemptSync(std::shared_ptr<EthereumPeer> _peer);

	/// Update our syncing state
	void setState(std::shared_ptr<EthereumPeer> _peer, SyncState _s, bool _isSyncing = false, bool _needHelp = false);

	/// Check if peer is main syncer
	bool isSyncing(std::shared_ptr<EthereumPeer> _peer) const;

	/// Check if we need (re-)syncing with the peer.
	void noteNeedsSyncing(std::shared_ptr<EthereumPeer> _who);

	/// Set main syncing peer
	void changeSyncer(std::shared_ptr<EthereumPeer> _syncer, bool _needHelp);

	/// Called when peer done downloading blocks
	void noteDoneBlocks(std::shared_ptr<EthereumPeer> _who, bool _clemency);

	/// Start chainhash sync
	virtual void syncHashes(std::shared_ptr<EthereumPeer> _peer);

	/// Request subchain, no-op for pv60
	virtual void requestSubchain(std::shared_ptr<EthereumPeer> /*_peer*/) {}

	/// Abort syncing
	void abortSync();

	/// Reset hash chain syncing
	void resetSync();

	bool invariants() const override;
=======
	struct Header
	{
		bytes data;		///< Header data
		h256 hash;		///< Block hash
		h256 parent;	///< Parent hash
	};
>>>>>>> ee5ee3cd

	/// Used to identify header by transactions and uncles hashes
	struct HeaderId
	{
		h256 transactionsRoot;
		h256 uncles;

<<<<<<< HEAD
=======
		bool operator==(HeaderId const& _other) const
		{
			return transactionsRoot == _other.transactionsRoot && uncles == _other.uncles;
		}
	};

	struct HeaderIdHash
	{
		std::size_t operator()(const HeaderId& _k) const
		{
			size_t seed = 0;
			h256::hash hasher;
			boost::hash_combine(seed, hasher(_k.transactionsRoot));
			boost::hash_combine(seed, hasher(_k.uncles));
			return seed;
		}
	};

	EthereumHost& m_host;
	Handler<> m_bqRoomAvailable;				///< Triggered once block queue has space for more blocks
	mutable RecursiveMutex x_sync;
	SyncState m_state = SyncState::NotSynced;	///< Current sync state
	unsigned m_estimatedHashes = 0;				///< Number of estimated hashes for the last peer over PV60. Used for status reporting only.
	h256Hash m_knownNewHashes; 					///< New hashes we know about use for logging only
	unsigned m_startingBlock = 0;      	    	///< Last block number for the start of sync
	unsigned m_highestBlock = 0;       	     	///< Highest block number seen
	std::unordered_set<unsigned> m_downloadingHeaders;		///< Set of block body numbers being downloaded
	std::unordered_set<unsigned> m_downloadingBodies;		///< Set of block header numbers being downloaded
	std::map<unsigned, std::vector<Header>> m_headers;	    ///< Downloaded headers
	std::map<unsigned, std::vector<bytes>> m_bodies;	    ///< Downloaded block bodies
	std::map<std::weak_ptr<EthereumPeer>, std::vector<unsigned>, std::owner_less<std::weak_ptr<EthereumPeer>>> m_headerSyncPeers; ///< Peers to m_downloadingSubchain number map
	std::map<std::weak_ptr<EthereumPeer>, std::vector<unsigned>, std::owner_less<std::weak_ptr<EthereumPeer>>> m_bodySyncPeers; ///< Peers to m_downloadingSubchain number map
	std::unordered_map<HeaderId, unsigned, HeaderIdHash> m_headerIdToNumber;
	bool m_haveCommonHeader = false;			///< True if common block for our and remote chain has been found
	unsigned m_lastImportedBlock = 0; 			///< Last imported block number
	u256 m_syncingTotalDifficulty;				///< Highest peer difficulty

private:
	static char const* const s_stateNames[static_cast<int>(SyncState::Size)];
	bool invariants() const override;
	void logNewBlock(h256 const& _h);
};

>>>>>>> ee5ee3cd
std::ostream& operator<<(std::ostream& _out, SyncStatus const& _sync);

}
}<|MERGE_RESOLUTION|>--- conflicted
+++ resolved
@@ -70,12 +70,7 @@
 	/// Called by peer once it has new block bodies
 	void onPeerNewBlock(std::shared_ptr<EthereumPeer> _peer, RLP const& _r);
 
-<<<<<<< HEAD
-	/// Called by peer once it has another sequential block of hashes during sync
-	virtual void onPeerHeaders(std::shared_ptr<EthereumPeer> _peer, RLP const& _headers) = 0;
-=======
 	void onPeerNewHashes(std::shared_ptr<EthereumPeer> _peer, std::vector<std::pair<h256, u256>> const& _hashes);
->>>>>>> ee5ee3cd
 
 	/// Called by peer when it is disconnecting
 	void onPeerAborting();
@@ -106,177 +101,12 @@
 	void collectBlocks();
 
 private:
-<<<<<<< HEAD
-	EthereumHost& m_host;
-
-protected:
-	Handler<> m_bqRoomAvailable;			///< Triggered once block queue
-	mutable RecursiveMutex x_sync;
-	SyncState m_state = SyncState::Idle;	///< Current sync state
-	unsigned m_estimatedHashes = 0;			///< Number of estimated hashes for the last peer over PV60. Used for status reporting only.
-	h256Hash m_knownNewHashes; 				///< New hashes we know about use for logging only
-	unsigned m_startingBlock = 0;           ///< Last block number for the start of sync
-	unsigned m_highestBlock = 0;            ///< Highest block number seen
-
-private:
-	static char const* const s_stateNames[static_cast<int>(SyncState::Size)];
-	bool invariants() const override = 0;
-	void logNewBlock(h256 const& _h);
-};
-
-
-/**
- * @brief Syncrhonization over PV60. Selects a single peer and tries to downloading hashes from it. After hash download is complete
- * syncs to peers and keeps up to date
- */
-
-/**
- * Transitions:
- *
- * Idle->Headers
- * 		Triggered when:
- * 			* A new peer appears that we can sync to
- * 			* Transtition to Idle, there are peers we can sync to
- * 		Effects:
- * 			* Set chain sync  (m_syncingTotalDifficulty, m_syncingLatestHash, m_syncer)
- * 			* Requests hashes from m_syncer
- *
- *  Headers->Idle
- * 		Triggered when:
- * 			* Received too many hashes
- * 			* Received 0 total hashes from m_syncer
- * 			* m_syncer aborts
- * 		Effects:
- * 			In case of too many hashes sync is reset
- *
- *  Headers->Blocks
- * 		Triggered when:
- * 			* Received known hash from m_syncer
- * 			* Received 0 hashes from m_syncer and m_syncingTotalBlocks not empty
- * 		Effects:
- * 			* Set up download manager, clear m_syncingTotalBlocks. Set all peers to help with downloading if they can
- *
- *  Blocks->Idle
- * 		Triggered when:
- * 			* m_syncer aborts
- * 			* m_syncer does not have required block
- * 			* All blocks downloaded
- * 			* Block qeueue is full with unknown blocks
- * 		Effects:
- * 			* Download manager is reset
- *
- *  Blocks->Waiting
- * 		Triggered when:
- * 			* Block queue is full with known blocks
- * 		Effects:
- * 			* Stop requesting blocks from peers
- *
- *  Waiting->Blocks
- * 		Triggered when:
- * 			* Block queue has space for new blocks
- * 		Effects:
- * 			* Continue requesting blocks from peers
- *
- *  Idle->NewBlocks
- * 		Triggered when:
- * 			* New block hashes arrive
- * 		Effects:
- * 			* Set up download manager, clear m_syncingTotalBlocks. Download blocks from a single peer. If downloaded blocks have unknown parents, set the peer to sync
- *
- *  NewBlocks->Idle
- * 		Triggered when:
- * 			* m_syncer aborts
- * 			* m_syncer does not have required block
- * 			* All new blocks downloaded
- * 			* Block qeueue is full with unknown blocks
- * 		Effects:
- * 			* Download manager is reset
- *
- */
-class PV60Sync: public BlockChainSync
-{
-public:
-	PV60Sync(EthereumHost& _host);
-
-	/// @returns true is Sync is in progress
-	bool isSyncing() const override { return !!m_syncer.lock(); }
-
-	/// Called by peer once it has new hashes
-	void onPeerNewHashes(std::shared_ptr<EthereumPeer> _peer, h256s const& _hashes) override;
-
-	/// Called by peer once it has another sequential block of hashes during sync
-	void onPeerHeaders(std::shared_ptr<EthereumPeer> _peer, RLP const& _headers) override;
-
-	/// Called by peer when it is disconnecting
-	void onPeerAborting() override;
-
-	/// @returns Sync status
-	SyncStatus status() const override;
-
-protected:
-	void onNewPeer(std::shared_ptr<EthereumPeer> _peer) override;
-	void continueSync() override;
-	void peerDoneBlocks(std::shared_ptr<EthereumPeer> _peer) override;
-	void restartSync() override;
-	void completeSync() override;
-	void pauseSync() override;
-	void resetSyncFor(std::shared_ptr<EthereumPeer> _peer, h256 const& _latestHash, u256 const& _td) override;
-
-protected:
-	/// Transition sync state in a particular direction. @param _peer Peer that is responsible for state tranfer
-	void transition(std::shared_ptr<EthereumPeer> _peer, SyncState _s, bool _force = false, bool _needHelp = true);
-
-	/// Reset peer syncing requirements state.
-	void resetNeedsSyncing(std::shared_ptr<EthereumPeer> _peer) { setNeedsSyncing(_peer, h256(), 0); }
-
-	/// Update peer syncing requirements state.
-	void setNeedsSyncing(std::shared_ptr<EthereumPeer> _peer, h256 const& _latestHash, u256 const& _td);
-
-	/// Do we presently need syncing with this peer?
-	bool needsSyncing(std::shared_ptr<EthereumPeer> _peer) const;
-
-	/// Check whether the session should bother grabbing blocks from a peer.
-	bool shouldGrabBlocks(std::shared_ptr<EthereumPeer> _peer) const;
-
-	/// Attempt to begin syncing with the peer; first check the peer has a more difficlult chain to download, then start asking for hashes, then move to blocks
-	void attemptSync(std::shared_ptr<EthereumPeer> _peer);
-
-	/// Update our syncing state
-	void setState(std::shared_ptr<EthereumPeer> _peer, SyncState _s, bool _isSyncing = false, bool _needHelp = false);
-
-	/// Check if peer is main syncer
-	bool isSyncing(std::shared_ptr<EthereumPeer> _peer) const;
-
-	/// Check if we need (re-)syncing with the peer.
-	void noteNeedsSyncing(std::shared_ptr<EthereumPeer> _who);
-
-	/// Set main syncing peer
-	void changeSyncer(std::shared_ptr<EthereumPeer> _syncer, bool _needHelp);
-
-	/// Called when peer done downloading blocks
-	void noteDoneBlocks(std::shared_ptr<EthereumPeer> _who, bool _clemency);
-
-	/// Start chainhash sync
-	virtual void syncHashes(std::shared_ptr<EthereumPeer> _peer);
-
-	/// Request subchain, no-op for pv60
-	virtual void requestSubchain(std::shared_ptr<EthereumPeer> /*_peer*/) {}
-
-	/// Abort syncing
-	void abortSync();
-
-	/// Reset hash chain syncing
-	void resetSync();
-
-	bool invariants() const override;
-=======
 	struct Header
 	{
 		bytes data;		///< Header data
 		h256 hash;		///< Block hash
 		h256 parent;	///< Parent hash
 	};
->>>>>>> ee5ee3cd
 
 	/// Used to identify header by transactions and uncles hashes
 	struct HeaderId
@@ -284,8 +114,6 @@
 		h256 transactionsRoot;
 		h256 uncles;
 
-<<<<<<< HEAD
-=======
 		bool operator==(HeaderId const& _other) const
 		{
 			return transactionsRoot == _other.transactionsRoot && uncles == _other.uncles;
@@ -329,7 +157,6 @@
 	void logNewBlock(h256 const& _h);
 };
 
->>>>>>> ee5ee3cd
 std::ostream& operator<<(std::ostream& _out, SyncStatus const& _sync);
 
 }
