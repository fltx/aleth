/*
	This file is part of cpp-ethereum.

	cpp-ethereum is free software: you can redistribute it and/or modify
	it under the terms of the GNU General Public License as published by
	the Free Software Foundation, either version 3 of the License, or
	(at your option) any later version.

	Foobar is distributed in the hope that it will be useful,
	but WITHOUT ANY WARRANTY; without even the implied warranty of
	MERCHANTABILITY or FITNESS FOR A PARTICULAR PURPOSE.  See the
	GNU General Public License for more details.

	You should have received a copy of the GNU General Public License
	along with Foobar.  If not, see <http://www.gnu.org/licenses/>.
*/
/** @file TrieDB.h
 * @author Gav Wood <i@gavwood.com>
 * @date 2014
 */

#pragma once

#include <map>
#include <memory>
#include <leveldb/db.h>
#include "TrieCommon.h"
namespace ldb = leveldb;

namespace eth
{

class DBFace
{
public:
	virtual std::string node(h256 _h) const = 0;
	virtual void insertNode(h256 _h, bytesConstRef _v) = 0;
	virtual void killNode(h256 _h) = 0;
};

class BasicMap
{
public:
	BasicMap() {}

	void clear() { m_over.clear(); }
	std::map<h256, std::string> const& get() const { return m_over; }

	std::string lookup(h256 _h) const { auto it = m_over.find(_h); if (it != m_over.end()) return it->second; return std::string(); }
	void insert(h256 _h, bytesConstRef _v) { m_over[_h] = _v.toString(); m_refCount[_h]++; }
	void kill(h256 _h) { if (!--m_refCount[_h]) m_over.erase(_h); }

protected:
	std::map<h256, std::string> m_over;
	std::map<h256, uint> m_refCount;
};

inline std::ostream& operator<<(std::ostream& _out, BasicMap const& _m)
{
	for (auto i: _m.get())
	{
		_out << i.first << ": ";
		_out << RLP(i.second);
		_out << " " << asHex(i.second);
		_out << std::endl;
	}
	return _out;
}

class Overlay: public BasicMap
{
public:
	Overlay(ldb::DB* _db = nullptr): m_db(_db) {}

	ldb::DB* db() const { return m_db.get(); }
	void setDB(ldb::DB* _db, bool _clearOverlay = true) { m_db = std::shared_ptr<ldb::DB>(_db); if (_clearOverlay) m_over.clear(); }

	void commit() { for (auto const& i: m_over) m_db->Put(m_writeOptions, ldb::Slice((char const*)i.first.data(), i.first.size), ldb::Slice(i.second.data(), i.second.size())); m_over.clear(); m_refCount.clear(); }
	void rollback() { m_over.clear(); m_refCount.clear(); }

	std::string lookup(h256 _h) const { std::string ret = BasicMap::lookup(_h); if (ret.empty()) m_db->Get(m_readOptions, ldb::Slice((char const*)_h.data(), 32), &ret); return ret; }

private:
	using BasicMap::clear;

	std::shared_ptr<ldb::DB> m_db;

	ldb::ReadOptions m_readOptions;
	ldb::WriteOptions m_writeOptions;
};

#if WIN32
#pragma warning(push)
#pragma warning(disable:4100) // disable warnings so it compiles
#endif

extern const h256 c_shaNull;

/**
 * @brief Merkle Patricia Tree "Trie": a modifed base-16 Radix tree.
 * This version uses an LDB backend
 */
template <class DB>
class GenericTrieDB
{
public:
	GenericTrieDB(DB* _db): m_db(_db) {}
	GenericTrieDB(DB* _db, h256 _root) { open(_db, _root); }
	~GenericTrieDB() {}

	void open(DB* _db, h256 _root) { setRoot(_root); m_db = _db; assert(node(m_root).size()); }

	void init();
	void setRoot(h256 _root) { m_root = _root == h256() ? c_shaNull : _root; /*std::cout << "Setting root to " << _root << " (patched to " << m_root << ")" << std::endl;*/ assert(node(m_root).size()); }

	h256 root() const { assert(node(m_root).size()); h256 ret = (m_root == c_shaNull ? h256() : m_root); /*std::cout << "Returning root as " << ret << " (really " << m_root << ")" << std::endl;*/ return ret; }	// patch the root in the case of the empty trie. TODO: handle this properly.

	void debugPrint() {}

	std::string at(bytesConstRef _key) const;
	void insert(bytesConstRef _key, bytesConstRef _value);
	void remove(bytesConstRef _key);

	class iterator
	{
	public:
		using value_type = std::pair<bytesConstRef, bytesConstRef>;

		iterator() {}
		iterator(GenericTrieDB const* _db)
		{
			m_that = _db;
			m_trail.push_back(Node{_db->node(_db->m_root), std::string(1, '\0'), 255});	// one null byte is the HPE for the empty key.
			next();
		}

		iterator& operator++()
		{
			next();
			return *this;
		}

		value_type operator*() const { return at(); }
		value_type operator->() const { return at(); }

		bool operator==(iterator const& _c) const { return _c.m_trail == m_trail; }
		bool operator!=(iterator const& _c) const { return _c.m_trail != m_trail; }

		value_type at() const
		{
			assert(m_trail.size());
			Node const& b = m_trail.back();
			assert(b.key.size());
			assert(!(b.key[0] & 0x10));	// should be an integer number of bytes (i.e. not an odd number of nibbles).

			RLP rlp(b.rlp);
			if (rlp.itemCount() == 2)
				return std::make_pair(bytesConstRef(b.key).cropped(1), rlp[1].payload());
			else
				return std::make_pair(bytesConstRef(b.key).cropped(1), rlp[16].payload());
		}

	private:
		void next()
		{
			while (true)
			{
				if (m_trail.empty())
				{
					m_that = nullptr;
					return;
				}

				Node const& b = m_trail.back();
				RLP rlp(b.rlp);

				if (m_trail.back().child == 255)
				{
					// Entering. Look for first...
					if (rlp.isEmpty())
					{
						m_trail.pop_back();
						continue;
					}
					if (!(rlp.isList() && (rlp.itemCount() == 2 || rlp.itemCount() == 17)))
					{
						cdebug << b.rlp.size() << asHex(b.rlp);
						cdebug << rlp;
						auto c = rlp.itemCount();
						cdebug << c;
						assert(rlp.isList() && (rlp.itemCount() == 2 || rlp.itemCount() == 17));
					}
					if (rlp.itemCount() == 2)
					{
						// Just turn it into a valid Branch
						m_trail.back().key = hexPrefixEncode(keyOf(m_trail.back().key), keyOf(rlp), false);
						if (isLeaf(rlp))
						{
							// leaf - exit now.
							m_trail.back().child = 0;
							return;
						}

						// enter child.
						m_trail.back().rlp = m_that->deref(rlp[1]);
						// no need to set .child as 255 - it's already done.
						continue;
					}
					else
					{
						// Already a branch - look for first valid.
						m_trail.back().setFirstChild();
						// run through to...
					}
				}
				else
				{
					// Continuing/exiting. Look for next...
					if (!(rlp.isList() && rlp.itemCount() == 17))
					{
						m_trail.pop_back();
						continue;
					}
					// else run through to...
					m_trail.back().incrementChild();
				}

				// ...here. should only get here if we're a list.
				assert(rlp.isList() && rlp.itemCount() == 17);
				for (;; m_trail.back().incrementChild())
					if (m_trail.back().child == 17)
					{
						// finished here.
						m_trail.pop_back();
						break;
					}
					else if (!rlp[m_trail.back().child].isEmpty())
					{
						if (m_trail.back().child == 16)
							return;	// have a value at this node - exit now.
						else
						{
							// lead-on to another node - enter child.
							m_trail.push_back(m_trail.back());
							m_trail.back().key = hexPrefixEncode(keyOf(m_trail.back().key), NibbleSlice(bytesConstRef(&m_trail.back().child, 1), 1), false);
							m_trail.back().rlp = m_that->deref(rlp[m_trail.back().child]);
							m_trail.back().child = 255;
							break;
						}
					}
			}
		}

		struct Node
		{
			std::string rlp;
			std::string key;		// as hexPrefixEncoding.
			byte child;				// 255 -> entering

			void setFirstChild() { child = 16; }
			void incrementChild() { child = child == 16 ? 0 : child == 15 ? 17 : (child + 1); }

			bool operator==(Node const& _c) const { return rlp == _c.rlp && key == _c.key && child == _c.child; }
			bool operator!=(Node const& _c) const { return !operator==(_c); }
		};

		std::vector<Node> m_trail;
		GenericTrieDB<DB> const* m_that;
	};

	iterator begin() const { return this; }
	iterator end() const { return iterator(); }

private:
	RLPStream& streamNode(RLPStream& _s, bytes const& _b);

	std::string atAux(RLP const& _here, NibbleSlice _key) const;

	void mergeAtAux(RLPStream& _out, RLP const& _replace, NibbleSlice _key, bytesConstRef _value);
	bytes mergeAt(RLP const& _replace, NibbleSlice _k, bytesConstRef _v);

	bool deleteAtAux(RLPStream& _out, RLP const& _replace, NibbleSlice _key);
	bytes deleteAt(RLP const& _replace, NibbleSlice _k);

	// in: null (DEL)  -- OR --  [_k, V] (DEL)
	// out: [_k, _s]
	// -- OR --
	// in: [V0, ..., V15, S16] (DEL)  AND  _k == {}
	// out: [V0, ..., V15, _s]
	bytes place(RLP const& _orig, NibbleSlice _k, bytesConstRef _s);

	// in: [K, S] (DEL)
	// out: null
	// -- OR --
	// in: [V0, ..., V15, S] (DEL)
	// out: [V0, ..., V15, null]
	bytes remove(RLP const& _orig);

	// in: [K1 & K2, V] (DEL) : nibbles(K1) == _s, 0 < _s <= nibbles(K1 & K2)
	// out: [K1, H] ; [K2, V] => H (INS)  (being  [K1, [K2, V]]  if necessary)
	bytes cleve(RLP const& _orig, uint _s);

	// in: [K1, H] (DEL) ; H <= [K2, V] (DEL)  (being  [K1, [K2, V]] (DEL)  if necessary)
	// out: [K1 & K2, V]
	bytes graft(RLP const& _orig);

	// in: [V0, ... V15, S] (DEL)
	// out1: [k{i}, Vi]    where i < 16
	// out2: [k{}, S]      where i == 16
	bytes merge(RLP const& _orig, byte _i);

	// in: [k{}, S] (DEL)
	// out: [null ** 16, S]
	// -- OR --
	// in: [k{i}, N] (DEL)
	// out: [null ** i, N, null ** (16 - i)]
	// -- OR --
	// in: [k{i}K, V] (DEL)
	// out: [null ** i, H, null ** (16 - i)] ; [K, V] => H (INS)  (being [null ** i, [K, V], null ** (16 - i)]  if necessary)
	bytes branch(RLP const& _orig);

	bool isTwoItemNode(RLP const& _n) const;
	std::string deref(RLP const& _n) const;

	std::string node(h256 _h) const { return m_db->lookup(_h); }
	void insertNode(h256 _h, bytesConstRef _v) { m_db->insert(_h, _v); }
	void killNode(h256 _h) { m_db->kill(_h); }

	h256 insertNode(bytesConstRef _v) { auto h = sha3(_v); insertNode(h, _v); return h; }
	void killNode(RLP const& _d) { if (_d.data().size() >= 32) killNode(sha3(_d.data())); }

	h256 m_root;
	DB* m_db = nullptr;
};

template <class DB>
std::ostream& operator<<(std::ostream& _out, GenericTrieDB<DB> const& _db)
{
	for (auto const& i: _db)
		_out << escaped(i.first.toString(), false) << ": " << escaped(i.second.toString(), false) << std::endl;
	return _out;
}

#if WIN32
#pragma warning(pop)
#endif

template <class KeyType, class DB>
class TrieDB: public GenericTrieDB<DB>
{
public:
	TrieDB(DB* _db): GenericTrieDB<DB>(_db) {}
	TrieDB(DB* _db, h256 _root): GenericTrieDB<DB>(_db, _root) {}

	std::string operator[](KeyType _k) const { return at(_k); }

	std::string at(KeyType _k) const { return GenericTrieDB<DB>::at(bytesConstRef((byte const*)&_k, sizeof(KeyType))); }
	void insert(KeyType _k, bytesConstRef _value) { GenericTrieDB<DB>::insert(bytesConstRef((byte const*)&_k, sizeof(KeyType)), _value); }
	void insert(KeyType _k, bytes const& _value) { insert(_k, bytesConstRef(&_value)); }
	void remove(KeyType _k) { GenericTrieDB<DB>::remove(bytesConstRef((byte const*)&_k, sizeof(KeyType))); }

	class iterator: public GenericTrieDB<DB>::iterator
	{
	public:
		using Super = typename GenericTrieDB<DB>::iterator;
		using value_type = std::pair<KeyType, bytesConstRef>;

		iterator() {}
		iterator(TrieDB const* _db): Super(_db) {}

		value_type operator*() const { return at(); }
		value_type operator->() const { return at(); }

		value_type at() const
		{
			auto p = Super::at();
			value_type ret;
			assert(p.first.size() == sizeof(KeyType));
			memcpy(&ret.first, p.first.data(), sizeof(KeyType));
			ret.second = p.second;
			return ret;
		}
	};

	iterator begin() const { return this; }
	iterator end() const { return iterator(); }
};

template <class KeyType, class DB>
std::ostream& operator<<(std::ostream& _out, TrieDB<KeyType, DB> const& _db)
{
	for (auto const& i: _db)
		_out << i.first << ": " << escaped(i.second.toString(), false) << std::endl;
	return _out;
}

}

// Template implementations...
namespace eth
{

template <class DB> void GenericTrieDB<DB>::init()
{
	m_root = insertNode(&RLPNull);
//	std::cout << "Initialised root to " << m_root << std::endl;
	assert(node(m_root).size());
}

template <class DB> void GenericTrieDB<DB>::insert(bytesConstRef _key, bytesConstRef _value)
{
	std::string rv = node(m_root);
	assert(rv.size());
	bytes b = mergeAt(RLP(rv), NibbleSlice(_key), _value);

	// mergeAt won't attempt to delete the node is it's less than 32 bytes
	// However, we know it's the root node and thus always hashed.
	// So, if it's less than 32 (and thus should have been deleted but wasn't) then we delete it here.
	if (rv.size() < 32)
		killNode(m_root);
	m_root = insertNode(&b);
}

template <class DB> std::string GenericTrieDB<DB>::at(bytesConstRef _key) const
{
	return atAux(RLP(node(m_root)), _key);
}

template <class DB> std::string GenericTrieDB<DB>::atAux(RLP const& _here, NibbleSlice _key) const
{
	if (_here.isEmpty() || _here.isNull())
		// not found.
		return std::string();
	assert(_here.isList() && (_here.itemCount() == 2 || _here.itemCount() == 17));
	if (_here.itemCount() == 2)
	{
		auto k = keyOf(_here);
		if (_key == k && isLeaf(_here))
			// reached leaf and it's us
			return _here[1].toString();
		else if (_key.contains(k) && !isLeaf(_here))
			// not yet at leaf and it might yet be us. onwards...
			return atAux(_here[1].isList() ? _here[1] : RLP(node(_here[1].toHash<h256>())), _key.mid(k.size()));
		else
			// not us.
			return std::string();
	}
	else
	{
		if (_key.size() == 0)
			return _here[16].toString();
		auto n = _here[_key[0]];
		if (n.isEmpty())
			return std::string();
		else
			return atAux(n.isList() ? n : RLP(node(n.toHash<h256>())), _key.mid(1));
	}
}

template <class DB> bytes GenericTrieDB<DB>::mergeAt(RLP const& _orig, NibbleSlice _k, bytesConstRef _v)
{
//	::operator<<(std::cout << "mergeAt ", _orig) << _k << _v.toString() << std::endl;

	// The caller will make sure that the bytes are inserted properly.
	// - This might mean inserting an entry into m_over
	// We will take care to ensure that (our reference to) _orig is killed.

	// Empty - just insert here
	if (_orig.isEmpty() || _orig.isNull())
		return place(_orig, _k, _v);

	assert(_orig.isList() && (_orig.itemCount() == 2 || _orig.itemCount() == 17));
	if (_orig.itemCount() == 2)
	{
		// pair...
		NibbleSlice k = keyOf(_orig);

		// exactly our node - place value in directly.
		if (k == _k && isLeaf(_orig))
			return place(_orig, _k, _v);

		// partial key is our key - move down.
		if (_k.contains(k) && !isLeaf(_orig))
		{
			killNode(sha3(_orig.data()));
			RLPStream s(2);
			s.append(_orig[0]);
			mergeAtAux(s, _orig[1], _k.mid(k.size()), _v);
			return s.out();
		}

		auto sh = _k.shared(k);
//		std::cout << _k << " sh " << k << " = " << sh << std::endl;
		if (sh)
			// shared stuff - cleve at disagreement.
			return mergeAt(RLP(cleve(_orig, sh)), _k, _v);
		else
			// nothing shared - branch
			return mergeAt(RLP(branch(_orig)), _k, _v);
	}
	else
	{
		// branch...

		// exactly our node - place value.
		if (_k.size() == 0)
			return place(_orig, _k, _v);

		// Kill the node.
		killNode(sha3(_orig.data()));

		// not exactly our node - delve to next level at the correct index.
		byte n = _k[0];
		RLPStream r(17);
		for (byte i = 0; i < 17; ++i)
			if (i == n)
				mergeAtAux(r, _orig[i], _k.mid(1), _v);
			else
				r.append(_orig[i]);
		return r.out();
	}

}

template <class DB> void GenericTrieDB<DB>::mergeAtAux(RLPStream& _out, RLP const& _orig, NibbleSlice _k, bytesConstRef _v)
{
	RLP r = _orig;
	std::string s;
	if (!r.isList() && !r.isEmpty())
	{
		s = node(_orig.toHash<h256>());
		r = RLP(s);
		assert(!r.isNull());
		killNode(_orig.toHash<h256>());
	}
	else
		killNode(_orig);
	bytes b = mergeAt(r, _k, _v);
//	::operator<<(std::cout, RLP(b)) << std::endl;
	streamNode(_out, b);
}

template <class DB> void GenericTrieDB<DB>::remove(bytesConstRef _key)
{
	std::string rv = node(m_root);
	bytes b = deleteAt(RLP(rv), NibbleSlice(_key));
	if (b.size())
	{
		if (rv.size() < 32)
			killNode(m_root);
		m_root = insertNode(&b);
	}
}

template <class DB> bool GenericTrieDB<DB>::isTwoItemNode(RLP const& _n) const
{
	return (_n.isData() && RLP(node(_n.toHash<h256>())).itemCount() == 2)
			|| (_n.isList() && _n.itemCount() == 2);
}

template <class DB> std::string GenericTrieDB<DB>::deref(RLP const& _n) const
{
	return _n.isList() ? _n.data().toString() : node(_n.toHash<h256>());
}

template <class DB> bytes GenericTrieDB<DB>::deleteAt(RLP const& _orig, NibbleSlice _k)
{
	// The caller will make sure that the bytes are inserted properly.
	// - This might mean inserting an entry into m_over
	// We will take care to ensure that (our reference to) _orig is killed.

	// Empty - not found - no change.
	if (_orig.isEmpty())
		return bytes();

	assert(_orig.isList() && (_orig.itemCount() == 2 || _orig.itemCount() == 17));
	if (_orig.itemCount() == 2)
	{
		// pair...
		NibbleSlice k = keyOf(_orig);

		// exactly our node - return null.
		if (k == _k && isLeaf(_orig))
			return RLPNull;

		// partial key is our key - move down.
		if (_k.contains(k))
		{
			RLPStream s;
			s.appendList(2) << _orig[0];
			if (!deleteAtAux(s, _orig[1], _k.mid(k.size())))
				return bytes();
			killNode(sha3(_orig.data()));
			RLP r(s.out());
			if (isTwoItemNode(r[1]))
				return graft(r);
			return s.out();
		}
		else
			// not found - no change.
			return bytes();
	}
	else
	{
		// branch...

		// exactly our node - remove and rejig.
		if (_k.size() == 0 && !_orig[16].isEmpty())
		{
			// Kill the node.
			killNode(sha3(_orig.data()));

			byte used = uniqueInUse(_orig, 16);
			if (used != 255)
				if (_orig[used].isList() && _orig[used].itemCount() == 2)
					return graft(RLP(merge(_orig, used)));
				else
					return merge(_orig, used);
			else
			{
				RLPStream r(17);
				for (byte i = 0; i < 16; ++i)
					r << _orig[i];
				r << "";
				return r.out();
			}
		}
		else
		{
			// not exactly our node - delve to next level at the correct index.
			RLPStream r(17);
			byte n = _k[0];
			for (byte i = 0; i < 17; ++i)
				if (i == n)
					if (!deleteAtAux(r, _orig[i], _k.mid(1)))	// bomb out if the key didn't turn up.
						return bytes();
					else {}
				else
					r << _orig[i];

			// check if we ended up leaving the node invalid.
			RLP rlp(r.out());
			byte used = uniqueInUse(rlp, 255);
			if (used == 255)	// no - all ok.
				return r.out();

			// yes; merge
			if (isTwoItemNode(rlp[used]))
				return graft(RLP(merge(rlp, used)));
			else
				return merge(rlp, used);
		}
	}

}

template <class DB> bool GenericTrieDB<DB>::deleteAtAux(RLPStream& _out, RLP const& _orig, NibbleSlice _k)
{
	bytes b = deleteAt(_orig.isList() ? _orig : RLP(node(_orig.toHash<h256>())), _k);

	if (!b.size())	// not found - no change.
		return false;

	if (_orig.isList())
		killNode(_orig);
	else
		killNode(_orig.toHash<h256>());

	streamNode(_out, b);
	return true;
}

template <class DB> bytes GenericTrieDB<DB>::place(RLP const& _orig, NibbleSlice _k, bytesConstRef _s)
{
//	::operator<<(std::cout << "place ", _orig) << ", " << _k << ", " << _s.toString() << std::endl;

	killNode(_orig);
<<<<<<< HEAD
	if (_orig.isEmpty() || _orig.isNull())
		return RLPStream(2).appendString(hexPrefixEncode(_k, true)).appendString(_s).out();
=======
	if (_orig.isEmpty())
		return (RLPStream(2) << hexPrefixEncode(_k, true) << _s).out();
>>>>>>> b2d3c47a

	assert(_orig.isList() && (_orig.itemCount() == 2 || _orig.itemCount() == 17));
	if (_orig.itemCount() == 2)
		return (RLPStream(2) << _orig[0] << _s).out();

	auto s = RLPStream(17);
	for (uint i = 0; i < 16; ++i)
		s << _orig[i];
	s << _s;
	return s.out();
}

// in1: [K, S] (DEL)
// out1: null
// in2: [V0, ..., V15, S] (DEL)
// out2: [V0, ..., V15, null] iff exists i: !!Vi  -- OR --  null otherwise
template <class DB> bytes GenericTrieDB<DB>::remove(RLP const& _orig)
{
	killNode(_orig);

	assert(_orig.isList() && (_orig.itemCount() == 2 || _orig.itemCount() == 17));
	if (_orig.itemCount() == 2)
		return RLPNull;
	RLPStream r(17);
	for (uint i = 0; i < 16; ++i)
		r << _orig[i];
	r << "";
	return r.out();
}

template <class DB> RLPStream& GenericTrieDB<DB>::streamNode(RLPStream& _s, bytes const& _b)
{
	if (_b.size() < 32)
		_s.appendRaw(_b);
	else
		_s.append(insertNode(&_b));
	return _s;
}

template <class DB> bytes GenericTrieDB<DB>::cleve(RLP const& _orig, uint _s)
{
//	::operator<<(std::cout << "cleve ", _orig) << ", " << _s << std::endl;

	killNode(_orig);
	assert(_orig.isList() && _orig.itemCount() == 2);
	auto k = keyOf(_orig);
	assert(_s && _s <= k.size());

	RLPStream bottom(2);
	bottom << hexPrefixEncode(k, isLeaf(_orig), _s) << _orig[1];

	RLPStream top(2);
	top << hexPrefixEncode(k, false, 0, _s);
	streamNode(top, bottom.out());

	return top.out();
}

template <class DB> bytes GenericTrieDB<DB>::graft(RLP const& _orig)
{
	assert(_orig.isList() && _orig.itemCount() == 2);
	std::string s;
	RLP n;
	if (_orig[1].isList())
		n = _orig[1];
	else
	{
		// remove second item from the trie after derefrencing it into s & n.
		auto lh = _orig[1].toHash<h256>();
		s = node(lh);
		killNode(lh);
		n = RLP(s);
	}
	assert(n.itemCount() == 2);

	return (RLPStream(2) << hexPrefixEncode(keyOf(_orig), keyOf(n), isLeaf(n)) << n[1]).out();
//	auto ret =
//	std::cout << keyOf(_orig) << " ++ " << keyOf(n) << " == " << keyOf(RLP(ret)) << std::endl;
//	return ret;
}

template <class DB> bytes GenericTrieDB<DB>::merge(RLP const& _orig, byte _i)
{
	assert(_orig.isList() && _orig.itemCount() == 17);
	RLPStream s(2);
	if (_i != 16)
	{
		assert(!_orig[_i].isEmpty());
		s << hexPrefixEncode(bytesConstRef(&_i, 1), false, 1, 2, 0);
	}
	else
		s << hexPrefixEncode(bytes(), true);
	s << _orig[_i];
	return s.out();
}

template <class DB> bytes GenericTrieDB<DB>::branch(RLP const& _orig)
{
//	::operator<<(std::cout << "branch ", _orig) << std::endl;

	assert(_orig.isList() && _orig.itemCount() == 2);

	auto k = keyOf(_orig);
	RLPStream r(17);
	if (k.size() == 0)
	{
		assert(isLeaf(_orig));
		for (uint i = 0; i < 16; ++i)
			r << "";
		r << _orig[1];
	}
	else
	{
		byte b = k[0];
		for (uint i = 0; i < 16; ++i)
			if (i == b)
				if (isLeaf(_orig) || k.size() > 1)
				{
					RLPStream bottom(2);
					bottom << hexPrefixEncode(k.mid(1), isLeaf(_orig)) << _orig[1];
					streamNode(r, bottom.out());
				}
				else
					r << _orig[1];
			else
				r << "";
		r << "";
	}
	return r.out();
}

}<|MERGE_RESOLUTION|>--- conflicted
+++ resolved
@@ -466,7 +466,7 @@
 	// We will take care to ensure that (our reference to) _orig is killed.
 
 	// Empty - just insert here
-	if (_orig.isEmpty() || _orig.isNull())
+	if (_orig.isEmpty())
 		return place(_orig, _k, _v);
 
 	assert(_orig.isList() && (_orig.itemCount() == 2 || _orig.itemCount() == 17));
@@ -675,13 +675,8 @@
 //	::operator<<(std::cout << "place ", _orig) << ", " << _k << ", " << _s.toString() << std::endl;
 
 	killNode(_orig);
-<<<<<<< HEAD
-	if (_orig.isEmpty() || _orig.isNull())
-		return RLPStream(2).appendString(hexPrefixEncode(_k, true)).appendString(_s).out();
-=======
 	if (_orig.isEmpty())
 		return (RLPStream(2) << hexPrefixEncode(_k, true) << _s).out();
->>>>>>> b2d3c47a
 
 	assert(_orig.isList() && (_orig.itemCount() == 2 || _orig.itemCount() == 17));
 	if (_orig.itemCount() == 2)
