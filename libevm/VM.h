--- conflicted
+++ resolved
@@ -427,19 +427,13 @@
 			break;
 		case Instruction::SIGNEXTEND:
 		{
-<<<<<<< HEAD
-			auto k = m_stack[m_stack.size() - 2];
-			m_stack[m_stack.size() - 2] = m_stack.back();
-			m_stack.pop_back();
-=======
-			unsigned k = m_stack.back();
+				unsigned k = m_stack.back();
 			m_stack.pop_back();
 			auto& b = m_stack.back();
 			if (k <= 31)
 				if ((b >> (k * 8)) & 0x80)
 					for (int i = 31; i > k; --i)
 						b |= (u256(0xff) << i);
->>>>>>> 24abdab0
 			break;
 		}
 		case Instruction::SHA3:
