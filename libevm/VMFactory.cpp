--- conflicted
+++ resolved
@@ -40,32 +40,25 @@
 
 std::unique_ptr<VMFace> VMFactory::create()
 {
-	return create(g_kind, _gas);
+	return create(g_kind);
 }
 
-std::unique_ptr<VMFace> VMFactory::create(VMKind _kind, u256 _gas)
+std::unique_ptr<VMFace> VMFactory::create(VMKind _kind)
 {
 #if ETH_EVMJIT
-<<<<<<< HEAD
-	return std::unique_ptr<VMFace>(g_kind == VMKind::JIT ? static_cast<VMFace*>(new JitVM) : static_cast<VMFace*>(new VM));
-#else
-	asserts(g_kind == VMKind::Interpreter && "JIT disabled in build configuration");
-	return std::unique_ptr<VMFace>(new VM);
-=======
 	switch (_kind)
 	{
 	default:
 	case VMKind::Interpreter:
-		return std::unique_ptr<VMFace>(new VM(_gas));
+		return std::unique_ptr<VMFace>(new VM);
 	case VMKind::JIT:
-		return std::unique_ptr<VMFace>(new JitVM(_gas));
+		return std::unique_ptr<VMFace>(new JitVM);
 	case VMKind::Smart:
-		return std::unique_ptr<VMFace>(new SmartVM(_gas));
+		return std::unique_ptr<VMFace>(new SmartVM);
 	}
 #else
 	asserts(_kind == VMKind::Interpreter && "JIT disabled in build configuration");
-	return std::unique_ptr<VMFace>(new VM(_gas));
->>>>>>> a31591d5
+	return std::unique_ptr<VMFace>(new VM);
 #endif
 }
 
